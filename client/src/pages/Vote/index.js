--- conflicted
+++ resolved
@@ -1,13 +1,9 @@
 import React, { Component } from 'react';
 import { connect } from 'react-redux';
 import { bindActionCreators } from 'redux';
-<<<<<<< HEAD
-import { accountFetched, web3Failed, web3Fetched, web3Request } from '../../modules/web3/actions';
-import Loader from '../../components/Layout/components/Loader';
-=======
 import { accountFetched, web3Failed, web3Fetched, web3Request, tokensFetched } from '../../modules/web3/actions';
 import { voteOptionFetched } from '../../modules/lobsters/actions';
->>>>>>> 754fcc76
+import Loader from '../../components/Layout/components/Loader';
 
 /* Styles */
 import './styles.scss';
@@ -28,12 +24,9 @@
     tokenContract: null,
     voteContract: null,
     selected: null,
-<<<<<<< HEAD
     loadingMessage: 'Loading proposals',
     loading: true,
-=======
     voted: false,
->>>>>>> 754fcc76
   };
 
   componentDidMount = async () => {
@@ -56,17 +49,6 @@
 
     if (web3) {
       // Fetch account if possible
-<<<<<<< HEAD
-      if (web3) {
-        try {
-          const accounts = await web3.eth.getAccounts();
-          accountFetched(accounts[0]);
-          // remove loader
-          this.setState({loading: false })
-        } catch (e) {
-          console.log('Error fetching account:', e);
-        }
-=======
       let account = null;
       await this.initContracts(web3);
 
@@ -81,7 +63,6 @@
       if (account) {
         await this.fetchTokens(account);
         await this.fetchUserVote(account);
->>>>>>> 754fcc76
       }
 
       await this.fetchVoteOptions();
@@ -146,38 +127,9 @@
   }
 
   render() {
-<<<<<<< HEAD
-    let { w3 } = this.props;
-    let { selected, loading, loadingMessage } = this.state;
-    let voted = false;
-
-    const fakeLobsters = Array.from({ length: 10 }, (_, index) => [
-      index,
-      { image: require('../../assets/proposals/proposal1.png') },
-    ]);
-    const lobsters = Object.fromEntries(fakeLobsters);
-=======
     let { w3, lobsters } = this.props;
     let { selected } = this.state;
     let voted = false;
-
-    /*
-    if (poap.isLoadingTokens) {
-      return (
-        <Layout>
-          <div className="container">
-            <div className="loading-container">
-              <img src={kingOfLobstersSmall} alt="King of Lobsters" className="king-of-lobsters"/>
-              <div>
-                <h2>Cargando tus tokens...</h2>
-              </div>
-            </div>
-          </div>
-        </Layout>
-      );
-    }
-    */
->>>>>>> 754fcc76
 
     return (
       <Layout>
@@ -251,31 +203,7 @@
                 </button>
               </div>
             </div>
-<<<<<<< HEAD
           )}
-=======
-          </div>
-
-          <div className="grid">
-            {Object.entries(lobsters.options).map(([id, lobster]) => (
-              <VoteOption
-                key={id}
-                id={id}
-                image={lobster.image}
-                // action={() => voteLobster(id)}
-                action={this.changeSelection}
-                disabled={!this.canVote()}
-                selected={selected === id}
-                outFocus={!this.canVote()}
-              />
-            ))}
-          </div>
-          <div className="intro">
-            <button className="btn-pink" onClick={() => console.log('navigate')}>
-              VOTE NOW!
-            </button>
-          </div>
->>>>>>> 754fcc76
         </div>
       </Layout>
     );
